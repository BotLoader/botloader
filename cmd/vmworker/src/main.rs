use std::sync::{Arc, RwLock};

use common::DiscordConfig;
use guild_logger::LogSender;
use runtime::{CreateRuntimeContext, RuntimeEvent, ScriptSettingsValues};
use scheduler_worker_rpc::{CreateScriptsVmReq, SchedulerMessage, ShutdownReason, WorkerMessage};
use stores::{config::PremiumSlotTier, postgres::Postgres};
use tokio::sync::mpsc;
use tracing::{error, info, instrument};
use twilight_model::id::{marker::GuildMarker, Id};
use vm::vm::{CreateRt, VmCommand, VmEvent, VmShutdownHandle};

mod metrics_forwarder;

#[tokio::main(flavor = "current_thread")]
async fn main() -> Result<(), Box<dyn std::error::Error>> {
    let config: WorkerConfig = common::load_config();
    common::setup_tracing(&config.common, "vmworker");

    let discord_config = common::fetch_discord_config(config.common.discord_token.clone())
        .await
        .expect("failed fetching discord config");

    info!("worker starting");

<<<<<<< HEAD
    #[cfg(target_family = "unix")] 
    let (scheduler_tx, scheduler_rx) =
        connect_scheduler("/tmp/botloader_scheduler_workers", config.worker_id).await;

    #[cfg(target_family = "windows")] 
    let (scheduler_tx, scheduler_rx) =
        connect_scheduler("localhost:7885", config.worker_id).await;
=======
    #[cfg(target_family = "unix")]
    let (scheduler_tx, scheduler_rx) =
        connect_scheduler("/tmp/botloader_scheduler_workers", config.worker_id).await;

    #[cfg(target_family = "windows")]
    let (scheduler_tx, scheduler_rx) = connect_scheduler("localhost:7885", config.worker_id).await;
>>>>>>> 29ef2708

    metrics::set_global_recorder(metrics_forwarder::MetricsForwarder {
        tx: scheduler_tx.clone(),
    })
    .expect("set metrics recorder");

    let postgres_store = Arc::new(
        Postgres::new_with_url(&config.common.database_url)
            .await
            .unwrap(),
    );

    // suppress signals for now
    // TODO: remove this? do we need signals here?
    // ideally we wanna manage this through the parent
    tokio::spawn(common::shutdown::wait_shutdown_signal());

    let logger = {
        let builder =
            guild_logger::GuildLoggerBuilder::new().add_backend(Arc::new(GuildLogForwarder {
                tx: scheduler_tx.clone(),
            }));

        builder.run()
    };

    let broker_client = dbrokerapi::state_client::Client::new(config.broker_api_addr);

    vm::init_v8_platform();

    let worker = Worker::new(
        scheduler_rx,
        scheduler_tx,
        postgres_store,
        logger,
        discord_config,
        config.common.user_script_http_proxy.clone(),
        broker_client,
    );

    worker.run().await;
    info!("worker shutting down");

    Ok(())
}

#[derive(Clone, clap::Parser)]
pub struct WorkerConfig {
    #[clap(flatten)]
    pub(crate) common: common::config::RunConfig,

    #[clap(
        long,
        env = "BL_BROKER_API_ADDR",
        default_value = "http://0.0.0.0:7449"
    )]
    pub(crate) broker_api_addr: String,

    #[clap(long, env = "BL_WORKER_ID")]
    pub(crate) worker_id: u64,
}

struct WorkerState {
    guild_id: Id<GuildMarker>,
    vm_thread: VmShutdownHandle,
    scripts_vm: mpsc::UnboundedSender<VmCommand>,
    evt_rx: mpsc::UnboundedReceiver<VmEvent>,
}

struct Worker {
    scheduler_rx: mpsc::UnboundedReceiver<SchedulerMessage>,
    scheduler_tx: mpsc::UnboundedSender<WorkerMessage>,
    runtime_evt_rx: mpsc::UnboundedReceiver<RuntimeEvent>,
    runtime_evt_tx: mpsc::UnboundedSender<RuntimeEvent>,

    guild_logger: guild_logger::LogSender,
    discord_config: Arc<DiscordConfig>,
    user_http_proxy: Option<String>,
    broker_client: dbrokerapi::state_client::Client,

    premium_tier: Arc<RwLock<Option<PremiumSlotTier>>>,
    stores: Arc<Postgres>,
    current_state: Option<WorkerState>,
}

impl Worker {
    fn new(
        scheduler_rx: mpsc::UnboundedReceiver<SchedulerMessage>,
        scheduler_tx: mpsc::UnboundedSender<WorkerMessage>,
        stores: Arc<Postgres>,
        guild_logger: LogSender,
        discord_config: Arc<DiscordConfig>,
        user_http_proxy: Option<String>,
        broker_client: dbrokerapi::state_client::Client,
    ) -> Self {
        let (runtime_evt_tx, runtime_evt_rx) = mpsc::unbounded_channel();

        Self {
            scheduler_rx,
            scheduler_tx,
            runtime_evt_rx,
            runtime_evt_tx,
            stores,
            guild_logger,
            discord_config,
            user_http_proxy,
            broker_client,
            current_state: None,
            premium_tier: Arc::new(RwLock::new(None)),
        }
    }

    async fn run(mut self) {
        loop {
            let res = if let Some(current) = &mut self.current_state {
                tokio::select! {
                    scheduler_cmd = self.scheduler_rx.recv() => {
                        if let Some(cmd) = scheduler_cmd{
                            self.handle_scheduler_cmd(cmd).await
                        }else{
                            Ok(ContinueState::Stop)
                        }
                    }
                    runtime_event = self.runtime_evt_rx.recv() => {
                        if let Some(evt) = runtime_event{
                            self.handle_runtime_evt(evt).await
                        }else{
                            Ok(ContinueState::Stop)
                        }
                    }
                    vm_event = current.evt_rx.recv() => {
                        if let Some(evt) = vm_event{
                            self.handle_vm_evt(evt).await
                        }else{
                            info!("vm shut down: channel closed");
                            self.current_state = None;

                            self.write_message(WorkerMessage::Shutdown(ShutdownReason::Other)).await.map(|_| ContinueState::Continue)
                        }
                    }
                }
            } else {
                tokio::select! {
                    scheduler_cmd = self.scheduler_rx.recv() => {
                        if let Some(cmd) = scheduler_cmd{
                            self.handle_scheduler_cmd(cmd).await
                        }else{
                            Ok(ContinueState::Stop)
                        }
                    }
                    runtime_event = self.runtime_evt_rx.recv() => {
                        if let Some(evt) = runtime_event{
                            self.handle_runtime_evt(evt).await
                        }else{
                            Ok(ContinueState::Stop)
                        }
                    }
                }
            };

            match res {
                Err(err) => {
                    error!(%err, "failed sending scheduler message")
                }
                Ok(ContinueState::Stop) => break,
                Ok(ContinueState::Continue) => {}
            }
        }

        self.wait_shutdown_current_vm().await;
    }

    #[instrument(
        skip(self, cmd),
        fields(
            guild_id = cmd.guild_id().or(self.current_guild_id()).map(|v| v.to_string()), 
            message_type = cmd.span_name()
        )
    )]
    async fn handle_scheduler_cmd(
        &mut self,
        cmd: SchedulerMessage,
    ) -> anyhow::Result<ContinueState> {
        match cmd {
            SchedulerMessage::Dispatch(evt) => {
                info!("worker is dispatching {}", evt.name);
                if let Some(current) = &self.current_state {
                    let _ = current
                        .scripts_vm
                        .send(VmCommand::DispatchEvent(evt.name, evt.value, evt.seq));
                }

                Ok(ContinueState::Continue)
            }
            SchedulerMessage::Shutdown => Ok(ContinueState::Stop),
            SchedulerMessage::CreateScriptsVm(data) => self.handle_create_scripts_vm(data).await,
            SchedulerMessage::Complete => {
                // complete the vm
                if let Some(current) = &self.current_state {
                    current
                        .vm_thread
                        .shutdown_vm(vm::vm::ShutdownReason::ThreadTermination, false);
                }
                Ok(ContinueState::Continue)
            }
        }
    }

    #[instrument(
        skip(self, evt),
        fields(
            guild_id = self.current_guild_id().map(|v| v.to_string()), 
            evt = evt.span_name()
        )
    )]
    async fn handle_runtime_evt(&mut self, evt: RuntimeEvent) -> anyhow::Result<ContinueState> {
        match evt {
            RuntimeEvent::ScriptStarted(sm) => {
                self.write_message(WorkerMessage::ScriptStarted(sm)).await?;
            }
            RuntimeEvent::NewTaskScheduled => {
                self.write_message(WorkerMessage::TaskScheduled).await?;
            }
            RuntimeEvent::InvalidRequestsExceeded => {
                self.write_message(WorkerMessage::Shutdown(
                    ShutdownReason::TooManyInvalidRequests,
                ))
                .await?;
            }
        }
        Ok(ContinueState::Continue)
    }

    #[instrument(
        skip(self),
        fields(
            guild_id = self.current_guild_id().map(|v| v.to_string()),
        )
    )]
    async fn handle_vm_evt(&mut self, evt: VmEvent) -> anyhow::Result<ContinueState> {
        match evt {
            VmEvent::Shutdown(reason) => {
                info!("vm shut down: {:?}", reason);
                // shut down the vm thread
                self.wait_shutdown_current_vm().await;

                while let Ok(evt) = self.runtime_evt_rx.try_recv() {
                    self.handle_runtime_evt(evt).await?;
                }

                match reason {
                    vm::vm::ShutdownReason::OutOfMemory => {
                        self.write_message(WorkerMessage::Shutdown(ShutdownReason::OutOfMemory))
                            .await?
                    }
                    vm::vm::ShutdownReason::Runaway => {
                        self.write_message(WorkerMessage::Shutdown(ShutdownReason::Runaway))
                            .await?
                    }
                    vm::vm::ShutdownReason::Unknown | vm::vm::ShutdownReason::ThreadTermination => {
                        self.write_message(WorkerMessage::Shutdown(ShutdownReason::Other))
                            .await?
                    }
                }

                self.write_message(WorkerMessage::NonePending).await?
            }
            VmEvent::DispatchedEvent(id) => self.write_message(WorkerMessage::Ack(id)).await?,
            VmEvent::VmFinished => {
                while let Ok(evt) = self.runtime_evt_rx.try_recv() {
                    self.handle_runtime_evt(evt).await?;
                }
                self.guild_logger.flush().await;
                self.write_message(WorkerMessage::NonePending).await?;
                info!("vm finished");
            }
        }
        Ok(ContinueState::Continue)
    }

    async fn handle_create_scripts_vm(
        &mut self,
        req: CreateScriptsVmReq,
    ) -> anyhow::Result<ContinueState> {
        if let Some(current) = &self.current_state {
            // if current.guild_id != req.guild_id {
                self.wait_shutdown_current_vm().await;
            // }
        };

        {
            // update premium tier
            let mut w = self.premium_tier.write().unwrap();
            *w = req.premium_tier;
        }

        // if let Some(current) = &self.current_state {
        //     // we were already running a vm for this guild, issue a restart command with the new scripts instead
        //     // TODO: there is a possibility of a race condition here
        //     // we could receive a "completed" event here we handle after this and since we send a ack back
        //     // stuff could go wrong...
        //     let _ = current.scripts_vm.send(VmCommand::Restart(req.scripts));
        //     self.write_message(WorkerMessage::Ack(req.seq)).await?;
        //     return Ok(ContinueState::Continue);
        // }

        let (vm_cmd_tx, vm_cmd_rx) = mpsc::unbounded_channel();
        let (vm_evt_tx, vm_evt_rx) = mpsc::unbounded_channel();

        let rt_ctx = CreateRuntimeContext {
            bot_state: self.broker_client.clone(),
            discord_config: self.discord_config.clone(),
            guild_id: Some(req.guild_id),
            guild_logger: self.guild_logger.with_guild(req.guild_id),
            script_http_client_proxy: self.user_http_proxy.clone(),
            premium_tier: self.premium_tier.clone(),
            main_tokio_runtime: tokio::runtime::Handle::current(),

<<<<<<< HEAD
=======
            settings_values: req
                .scripts
                .iter()
                .filter(|v| !v.settings_values.is_empty())
                .map(|v| ScriptSettingsValues {
                    script_id: v.id,
                    settings_values: v.settings_values.clone(),
                })
                .collect(),
 
>>>>>>> 29ef2708
            bucket_store: self.stores.clone(),
            config_store: self.stores.clone(),
            timer_store: self.stores.clone(),

            event_tx: self.runtime_evt_tx.clone(),
        };

        let vmthread = vm::vmthread::spawn_vm_thread(
            CreateRt {
                guild_logger: self.guild_logger.with_guild(req.guild_id),
                rx: vm_cmd_rx,
                tx: vm_evt_tx,
                load_scripts: req.scripts,

                extension_factory: Box::new(move || runtime::create_extensions(rt_ctx.clone())),
                extension_modules: runtime::jsmodules::create_module_map(),
            },
            move || tracing::info_span!("vmthread", guild_id = %req.guild_id),
        )
        .await;

        self.current_state = Some(WorkerState {
            guild_id: req.guild_id,
            scripts_vm: vm_cmd_tx,
            evt_rx: vm_evt_rx,
            vm_thread: vmthread,
        });

        self.write_message(WorkerMessage::Ack(req.seq)).await?;
        Ok(ContinueState::Continue)
    }

    async fn write_message(&mut self, v: WorkerMessage) -> anyhow::Result<()> {
        if self.scheduler_tx.send(v).is_err() {
            Err(anyhow::anyhow!("scheduler tx closed"))
        } else {
            Ok(())
        }
    }

    async fn wait_shutdown_current_vm(&mut self) {
        if let Some(current) = &self.current_state {
            current
                .vm_thread
                .shutdown_vm(vm::vm::ShutdownReason::ThreadTermination, false);

            current.scripts_vm.closed().await;
            self.current_state = None;
        }
    }

    fn current_guild_id(&self) -> Option<Id<GuildMarker>> {
        self.current_state.as_ref().map(|v| v.guild_id)
    }
}

enum ContinueState {
    Stop,
    Continue,
}

struct GuildLogForwarder {
    tx: mpsc::UnboundedSender<WorkerMessage>,
}

#[async_trait::async_trait]
impl guild_logger::GuildLoggerBackend for GuildLogForwarder {
    async fn handle_entry(&self, entry: guild_logger::LogEntry) {
        let _ = self.tx.send(WorkerMessage::GuildLog(entry));
    }
}
<<<<<<< HEAD
  
#[cfg(target_family = "unix")] 
=======

#[cfg(target_family = "unix")]
>>>>>>> 29ef2708
async fn connect_scheduler(
    path: &str,
    id: u64,
) -> (
    mpsc::UnboundedSender<WorkerMessage>,
    mpsc::UnboundedReceiver<SchedulerMessage>,
) { 
    let mut stream = tokio::net::UnixStream::connect(path)
        .await
        .expect("scheduler should have opened socket");

    simpleproto::write_message(&WorkerMessage::Hello(id), &mut stream)
        .await
        .expect("should write to scheduler successfully");

    let (mut reader_half, mut writer_half) = stream.into_split();

    let scheduler_rx = {
        let (tx, rx) = mpsc::unbounded_channel::<SchedulerMessage>();

        tokio::spawn(async move { simpleproto::message_reader(&mut reader_half, tx).await });
        rx
    };

    let scheduler_tx = {
        let (tx, rx) = mpsc::unbounded_channel::<WorkerMessage>();
        tokio::spawn(async move { simpleproto::message_writer(&mut writer_half, rx).await });

        tx
    };

    (scheduler_tx, scheduler_rx)
}

<<<<<<< HEAD

  
#[cfg(target_family = "windows")] 
=======
#[cfg(target_family = "windows")]
>>>>>>> 29ef2708
async fn connect_scheduler(
    addr: &str,
    id: u64,
) -> (
    mpsc::UnboundedSender<WorkerMessage>,
    mpsc::UnboundedReceiver<SchedulerMessage>,
<<<<<<< HEAD
) { 
=======
) {
>>>>>>> 29ef2708
    let mut stream = tokio::net::TcpStream::connect(addr)
        .await
        .expect("scheduler should have opened socket");

    simpleproto::write_message(&WorkerMessage::Hello(id), &mut stream)
        .await
        .expect("should write to scheduler successfully");

    let (mut reader_half, mut writer_half) = stream.into_split();

    let scheduler_rx = {
        let (tx, rx) = mpsc::unbounded_channel::<SchedulerMessage>();

        tokio::spawn(async move { simpleproto::message_reader(&mut reader_half, tx).await });
        rx
    };

    let scheduler_tx = {
        let (tx, rx) = mpsc::unbounded_channel::<WorkerMessage>();
        tokio::spawn(async move { simpleproto::message_writer(&mut writer_half, rx).await });

        tx
    };

    (scheduler_tx, scheduler_rx)
}<|MERGE_RESOLUTION|>--- conflicted
+++ resolved
@@ -23,7 +23,6 @@
 
     info!("worker starting");
 
-<<<<<<< HEAD
     #[cfg(target_family = "unix")] 
     let (scheduler_tx, scheduler_rx) =
         connect_scheduler("/tmp/botloader_scheduler_workers", config.worker_id).await;
@@ -31,14 +30,6 @@
     #[cfg(target_family = "windows")] 
     let (scheduler_tx, scheduler_rx) =
         connect_scheduler("localhost:7885", config.worker_id).await;
-=======
-    #[cfg(target_family = "unix")]
-    let (scheduler_tx, scheduler_rx) =
-        connect_scheduler("/tmp/botloader_scheduler_workers", config.worker_id).await;
-
-    #[cfg(target_family = "windows")]
-    let (scheduler_tx, scheduler_rx) = connect_scheduler("localhost:7885", config.worker_id).await;
->>>>>>> 29ef2708
 
     metrics::set_global_recorder(metrics_forwarder::MetricsForwarder {
         tx: scheduler_tx.clone(),
@@ -357,8 +348,6 @@
             premium_tier: self.premium_tier.clone(),
             main_tokio_runtime: tokio::runtime::Handle::current(),
 
-<<<<<<< HEAD
-=======
             settings_values: req
                 .scripts
                 .iter()
@@ -369,7 +358,6 @@
                 })
                 .collect(),
  
->>>>>>> 29ef2708
             bucket_store: self.stores.clone(),
             config_store: self.stores.clone(),
             timer_store: self.stores.clone(),
@@ -441,13 +429,8 @@
         let _ = self.tx.send(WorkerMessage::GuildLog(entry));
     }
 }
-<<<<<<< HEAD
   
 #[cfg(target_family = "unix")] 
-=======
-
-#[cfg(target_family = "unix")]
->>>>>>> 29ef2708
 async fn connect_scheduler(
     path: &str,
     id: u64,
@@ -482,24 +465,16 @@
     (scheduler_tx, scheduler_rx)
 }
 
-<<<<<<< HEAD
 
   
 #[cfg(target_family = "windows")] 
-=======
-#[cfg(target_family = "windows")]
->>>>>>> 29ef2708
 async fn connect_scheduler(
     addr: &str,
     id: u64,
 ) -> (
     mpsc::UnboundedSender<WorkerMessage>,
     mpsc::UnboundedReceiver<SchedulerMessage>,
-<<<<<<< HEAD
 ) { 
-=======
-) {
->>>>>>> 29ef2708
     let mut stream = tokio::net::TcpStream::connect(addr)
         .await
         .expect("scheduler should have opened socket");
