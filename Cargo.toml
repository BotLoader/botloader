[workspace]
members = ["components/*", "cmd/*"]
exclude = [
    "cmd/dbmigrations",
    "cmd/schedulerwithworker",
    "cmd/scheduler",
    "cmd/vmworker",
    "cmd/webapi",
    "cmd/discordbroker",
]
resolver = "2"

[workspace.dependencies]
metrics = "0.23"
serde = { version = "1.0", features = ["derive"] }
serde_json = "1.0"
lazy_static = "1.4.0"
tracing = "0.1"
tracing-futures = { version = "0.2.5" }
async-trait = "0.1"
reqwest = { version = "0.12.2", features = ["json", "stream"] }
tokio = { version = "1.35.1", features = ["full"] }
thiserror = "1.0"
clap = { version = "4.1.4", features = ["derive", "env"] }
anyhow = "1.0"
deno_core = "0.283"
axum = { version = "0.7.4", features = ["ws", "multipart", "macros"] }
tonic = "0.10.2"
chrono = { version = "0.4", features = ["serde"] }
futures = "0.3"
url = "2.2"
tracing-log = "0.2"
uuid = { version = "1.7.0", features = ["v4", "serde"] }
regex = "1.10"
<<<<<<< HEAD
oauth2 = "4.4.2"
=======
image = { version = "0.25.1" }
>>>>>>> f553cae8

twilight-model = { version = "0.15.4" }
twilight-http = { version = "0.15.4" }
twilight-gateway = { version = "0.15.4" }
twilight-cache-inmemory = { version = "0.15.4" }
twilight-util = { version = "0.15.4", features = ["permission-calculator"] }
twilight-validate = { version = "0.15.3" }<|MERGE_RESOLUTION|>--- conflicted
+++ resolved
@@ -32,11 +32,8 @@
 tracing-log = "0.2"
 uuid = { version = "1.7.0", features = ["v4", "serde"] }
 regex = "1.10"
-<<<<<<< HEAD
 oauth2 = "4.4.2"
-=======
 image = { version = "0.25.1" }
->>>>>>> f553cae8
 
 twilight-model = { version = "0.15.4" }
 twilight-http = { version = "0.15.4" }
