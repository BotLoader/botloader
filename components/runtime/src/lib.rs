--- conflicted
+++ resolved
@@ -180,10 +180,7 @@
     pub event_tx: mpsc::UnboundedSender<RuntimeEvent>,
     pub premium_tier: Arc<RwLock<Option<PremiumSlotTier>>>,
     pub main_tokio_runtime: tokio::runtime::Handle,
-<<<<<<< HEAD
-=======
     pub settings_values: Vec<ScriptSettingsValues>,
->>>>>>> 29ef2708
 
     pub bucket_store: Arc<dyn BucketStore>,
     pub config_store: Arc<dyn ConfigStore>,
